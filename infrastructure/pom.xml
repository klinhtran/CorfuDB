<?xml version="1.0" encoding="UTF-8"?>
<project xmlns="http://maven.apache.org/POM/4.0.0"
         xmlns:xsi="http://www.w3.org/2001/XMLSchema-instance"
         xsi:schemaLocation="http://maven.apache.org/POM/4.0.0 http://maven.apache.org/xsd/maven-4.0.0.xsd">
    <parent>
        <artifactId>corfu</artifactId>
        <groupId>org.corfudb</groupId>
        <version>0.2.0-SNAPSHOT</version>
    </parent>
    <modelVersion>4.0.0</modelVersion>

    <artifactId>infrastructure</artifactId>

    <dependencies>
        <dependency>
            <groupId>org.corfudb</groupId>
            <artifactId>runtime</artifactId>
            <version>${project.version}</version>
        </dependency>
        <dependency>
            <groupId>org.corfudb</groupId>
            <artifactId>format</artifactId>
            <version>${project.version}</version>
        </dependency>

        <!-- External Dependencies-->
        <dependency>
            <groupId>com.offbytwo</groupId>
            <artifactId>docopt</artifactId>
            <version>0.6.0.20150202</version>
        </dependency>
        <dependency>
            <groupId>org.fusesource.jansi</groupId>
            <artifactId>jansi</artifactId>
            <version>1.14</version>
        </dependency>
        <dependency>
            <groupId>commons-io</groupId>
            <artifactId>commons-io</artifactId>
            <version>2.4</version>
        </dependency>
        <dependency>
            <groupId>io.dropwizard.metrics</groupId>
            <artifactId>metrics-core</artifactId>
            <version>3.1.0</version>
        </dependency>
        <dependency>
            <groupId>io.dropwizard.metrics</groupId>
            <artifactId>metrics-jvm</artifactId>
            <version>3.1.0</version>
        </dependency>
        <dependency>
<<<<<<< HEAD
            <groupId>org.eclipse.collections</groupId>
            <artifactId>eclipse-collections-api</artifactId>
            <version>9.0.0</version>
        </dependency>
        <dependency>
            <groupId>org.eclipse.collections</groupId>
            <artifactId>eclipse-collections</artifactId>
            <version>9.0.0</version>
=======
            <groupId>ch.qos.logback</groupId>
            <artifactId>logback-classic</artifactId>
            <version>${logback.classic.version}</version>
>>>>>>> bbe6fe5f
        </dependency>
    </dependencies>

</project><|MERGE_RESOLUTION|>--- conflicted
+++ resolved
@@ -50,7 +50,6 @@
             <version>3.1.0</version>
         </dependency>
         <dependency>
-<<<<<<< HEAD
             <groupId>org.eclipse.collections</groupId>
             <artifactId>eclipse-collections-api</artifactId>
             <version>9.0.0</version>
@@ -59,11 +58,11 @@
             <groupId>org.eclipse.collections</groupId>
             <artifactId>eclipse-collections</artifactId>
             <version>9.0.0</version>
-=======
+        </dependency>
+        <dependency>
             <groupId>ch.qos.logback</groupId>
             <artifactId>logback-classic</artifactId>
             <version>${logback.classic.version}</version>
->>>>>>> bbe6fe5f
         </dependency>
     </dependencies>
 
