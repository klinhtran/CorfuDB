<project xmlns:xsi="http://www.w3.org/2001/XMLSchema-instance" xmlns="http://maven.apache.org/POM/4.0.0"
         xsi:schemaLocation="http://maven.apache.org/POM/4.0.0 http://maven.apache.org/xsd/maven-4.0.0.xsd">
    <modelVersion>4.0.0</modelVersion>

    <groupId>org.corfudb</groupId>
    <artifactId>corfu</artifactId>
    <version>0.1-SNAPSHOT</version>

    <modules>
        <module>infrastructure</module>
        <module>runtime</module>
        <module>format</module>
        <module>cmdlets</module>
        <module>test</module>
        <module>annotationProcessor</module>
        <module>annotations</module>
    </modules>

    <packaging>pom</packaging>
    <name>corfu</name>
    <url>http://www.corfudb.org</url>
    <description>A cloud scale-consistency platform</description>

    <distributionManagement>
        <repository>
            <id>internal.repo</id>
            <name>Temporary Staging Repository</name>
            <url>file://${project.build.directory}/mvn-repo</url>
        </repository>
    </distributionManagement>

    <organization>
        <name>CorfuDB</name>
        <url>http://www.corfudb.org</url>
    </organization>

    <properties>
        <project.build.sourceEncoding>UTF-8</project.build.sourceEncoding>
        <project.reporting.outputEncoding>UTF-8</project.reporting.outputEncoding>
    </properties>

    <scm>
        <connection>scm:git:git://github.com/CorfuDB/CorfuDB.git</connection>
        <developerConnection>scm:git:git://github.com:CorfuDB/CorfuDB.git</developerConnection>
        <url>http://github.com/CorfuDB/CorfuDB</url>
    </scm>

    <licenses>
        <license>
            <name>The Apache License, Version 2.0</name>
            <url>http://www.apache.org/licenses/LICENSE-2.0.txt</url>
        </license>
    </licenses>

    <developers>
        <developer>
            <name>Mahesh Balakrishnan</name>
        </developer>
        <developer>
            <name>Dahlia Malkhi</name>
        </developer>
        <developer>
            <name>Chris Rossbach</name>
        </developer>
        <developer>
            <name>Michael Wei</name>
            <email>mwei@cs.ucsd.edu</email>
        </developer>
    </developers>

    <repositories>
        <repository>
            <id>clojars.org</id>
            <url>http://clojars.org/repo</url>
        </repository>
    </repositories>

    <reporting>
        <plugins>
            <plugin>
                <groupId>org.apache.maven.plugins</groupId>
                <artifactId>maven-javadoc-plugin</artifactId>
                <configuration>
                    <links>
                        <link>http://docs.oracle.com/javase8/docs/api</link>
                    </links>
                    <failOnError>false</failOnError>
                    <additionalparam>-Xdoclint:none</additionalparam>
                </configuration>
            </plugin>
        </plugins>
    </reporting>

    <dependencies>
        <dependency>
            <groupId>junit</groupId>
            <artifactId>junit</artifactId>
            <version>4.12</version>
            <scope>test</scope>
        </dependency>
        <dependency>
            <groupId>org.assertj</groupId>
            <artifactId>assertj-core</artifactId>
            <version>3.0.0</version>
            <scope>test</scope>
        </dependency>
        <dependency>
            <groupId>com.github.marschall</groupId>
            <artifactId>junit-lambda</artifactId>
            <version>0.2.0</version>
            <scope>test</scope>
        </dependency>

        <dependency>
            <groupId>org.slf4j</groupId>
            <artifactId>slf4j-api</artifactId>
            <version>1.7.6</version>
        </dependency>
        <dependency>
            <groupId>org.projectlombok</groupId>
            <artifactId>lombok</artifactId>
            <version>1.16.10</version>
            <scope>provided</scope>
        </dependency>
        <dependency>
            <groupId>com.github.ben-manes.caffeine</groupId>
            <artifactId>caffeine</artifactId>
            <version>2.3.5</version>
        </dependency>
        <dependency>
            <groupId>com.google.guava</groupId>
            <artifactId>guava</artifactId>
            <version>20.0</version>
        </dependency>
        <dependency>
            <groupId>io.netty</groupId>
            <artifactId>netty-all</artifactId> <!-- Use 'netty-all' for 4.0 or above -->
            <version>4.1.6.Final</version>
            <scope>compile</scope>
        </dependency>
        <dependency>
            <groupId>ch.qos.logback</groupId>
            <artifactId>logback-classic</artifactId>
            <version>1.1.3</version>
        </dependency>
<<<<<<< HEAD
        <dependency>
            <groupId>org.fusesource.jansi</groupId>
            <artifactId>jansi</artifactId>
            <version>1.11</version>
        </dependency>
        <dependency>
            <groupId>com.google.code.gson</groupId>
            <artifactId>gson</artifactId>
            <version>2.8.0</version>
        </dependency>
        <dependency>
            <groupId>org.javassist</groupId>
            <artifactId>javassist</artifactId>
            <version>3.20.0-GA</version>
        </dependency>
        <dependency>
            <groupId>net.bytebuddy</groupId>
            <artifactId>byte-buddy</artifactId>
            <version>1.4.24</version>
        </dependency>
        <dependency>
            <groupId>net.bytebuddy</groupId>
            <artifactId>byte-buddy-agent</artifactId>
            <version>1.4.24</version>
        </dependency>
        <dependency>
            <groupId>com.esotericsoftware</groupId>
            <artifactId>kryo</artifactId>
            <version>3.0.3</version>
        </dependency>
=======

>>>>>>> 8cb9464b
        <dependency>
            <groupId>org.codehaus.mojo</groupId>
            <artifactId>findbugs-maven-plugin</artifactId>
            <version>3.0.3</version>
            <scope>provided</scope>
            <type>maven-plugin</type>
        </dependency>
    </dependencies>

    <build>
        <plugins>
            <!-- Make a folder `target/libs/` with all the dependencies -->
            <plugin>
                <groupId>org.apache.maven.plugins</groupId>
                <artifactId>maven-checkstyle-plugin</artifactId>
                <version>2.17</version>
                <executions>
                    <execution>
                        <id>validate</id>
                        <phase>validate</phase>
                        <configuration>
                            <skip>true</skip>
                            <encoding>UTF-8</encoding>
                            <consoleOutput>true</consoleOutput>
                            <failsOnError>true</failsOnError>
                        </configuration>
                        <goals>
                            <goal>check</goal>
                        </goals>
                    </execution>
                </executions>
            </plugin>
            <plugin>
                <groupId>org.apache.maven.plugins</groupId>
                <artifactId>maven-dependency-plugin</artifactId>
                <version>2.8</version>
                <executions>
                    <execution>
                        <id>copy-dependencies</id>
                        <phase>package</phase>
                        <goals>
                            <goal>copy-dependencies</goal>
                        </goals>
                        <configuration>
                            <outputDirectory>${project.build.directory}/libs/</outputDirectory>
                        </configuration>
                    </execution>
                </executions>
            </plugin>
            <plugin>
                <groupId>org.apache.maven.plugins</groupId>
                <artifactId>maven-compiler-plugin</artifactId>
                <version>3.5.1</version> <!-- version < 3.5.1 has issue with annotation incremental compile-->
                <configuration>
                    <compilerVersion>1.8</compilerVersion>
                    <source>1.8</source>
                    <target>1.8</target>
                    <encoding>${project.build.sourceEncoding}</encoding>
                    <showDeprecation>true</showDeprecation>
                    <compilerArgs>
                        <arg>-XDignore.symbol.file</arg>
                    </compilerArgs>
                    <fork>true</fork>
                </configuration>
            </plugin>
            <plugin>
                <groupId>org.apache.maven.plugins</groupId>
                <artifactId>maven-jar-plugin</artifactId>
                <version>2.6</version>
                <executions>
                    <execution>
                        <goals>
                            <goal>test-jar</goal>
                        </goals>
                    </execution>
                </executions>
            </plugin>
            <!-- Make a folder `target/*-shaded.jar/` with this project and all its dependencies -->
            <plugin>
                <groupId>org.apache.maven.plugins</groupId>
                <artifactId>maven-shade-plugin</artifactId>
                <version>2.3</version>
                <executions>
                    <execution>
                        <phase>package</phase>
                        <goals>
                            <goal>shade</goal>
                        </goals>
                        <configuration>
                            <filters>
                                <filter>
                                    <artifact>*:*</artifact>
                                    <excludes>
                                        <exclude>META-INF/*.SF</exclude>
                                        <exclude>META-INF/*.DSA</exclude>
                                        <exclude>META-INF/*.RSA</exclude>
                                    </excludes>
                                </filter>
                            </filters>
                        </configuration>
                    </execution>
                </executions>
                <configuration>
                    <outputFile>${project.build.directory}/${project.artifactId}-${project.version}-shaded.jar
                    </outputFile>
                </configuration>
            </plugin>
            <!-- Add a license to all files using mvn license:format -->
            <plugin>
                <groupId>com.mycila</groupId>
                <artifactId>license-maven-plugin</artifactId>
                <version>2.10</version>
                <configuration>
                    <header>LICENSE.txt</header>
                    <strictCheck>true</strictCheck>
                </configuration>
            </plugin>
            <plugin>
                <artifactId>maven-deploy-plugin</artifactId>
                <version>2.8.1</version>
                <configuration>
                    <altDeploymentRepository>internal.repo::default::file://${project.build.directory}/mvn-repo
                    </altDeploymentRepository>
                </configuration>
            </plugin>
            <plugin>
                <groupId>org.apache.maven.plugins</groupId>
                <artifactId>maven-javadoc-plugin</artifactId>
                <version>2.10.1</version>
                <configuration>
                    <additionalparam>-Xdoclint:none</additionalparam>
                </configuration>
            </plugin>

            <plugin>
                <groupId>org.eluder.coveralls</groupId>
                <artifactId>coveralls-maven-plugin</artifactId>
                <version>4.3.0</version>
                <configuration>
                    <jacocoReports>
                    </jacocoReports>
                </configuration>
            </plugin>
            <plugin>
                <groupId>org.jacoco</groupId>
                <artifactId>jacoco-maven-plugin</artifactId>
                <version>0.7.7.201606060606</version>
                <executions>
                    <execution>
                        <id>prepare-agent</id>
                        <goals>
                            <goal>prepare-agent</goal>
                        </goals>
                    </execution>
                </executions>
            </plugin>
            <plugin>
                <groupId>org.apache.maven.plugins</groupId>
                <artifactId>maven-surefire-plugin</artifactId>
                <version>2.19.1</version>
		<configuration>
			<trimStackTrace>false</trimStackTrace>
		</configuration>
            </plugin>
            <plugin>
                <groupId>org.apache.maven.plugins</groupId>
                <artifactId>maven-failsafe-plugin</artifactId>
                <configuration>
                    <workingDirectory>${project.build.directory}</workingDirectory>
                </configuration>
                <version>2.19.1</version>
            </plugin>
            <plugin>
                <groupId>pl.project13.maven</groupId>
                <artifactId>git-commit-id-plugin</artifactId>
                <version>2.1.15</version>
                <executions>
                    <execution>
                        <goals>
                            <goal>revision</goal>
                        </goals>
                    </execution>
                </executions>
                <configuration>
                    <dotGitDirectory>${project.basedir}/.git</dotGitDirectory>
                    <dateFormat>MM.dd.yyyy '@' HH:mm:ss z</dateFormat>
                    <verbose>false</verbose>
                    <generateGitPropertiesFile>true</generateGitPropertiesFile>
                    <generateGitPropertiesFilename>target/generated-sources/resources/git.properties
                    </generateGitPropertiesFilename>
                    <format>properties</format>
                    <abbrevLength>7</abbrevLength>
                    <gitDescribe>
                        <skip>false</skip>
                        <always>true</always>
                        <abbrev>7</abbrev>
                        <dirty>-dirty</dirty>
                        <match>*</match>
                        <forceLongFormat>false</forceLongFormat>
                    </gitDescribe>
                </configuration>
            </plugin>
        </plugins>

        <resources>
            <!--
            <resource>
                <directory>src/main/frontend/build/</directory>
            </resource>
            -->
            <resource>
                <directory>target/generated-sources/resources</directory>
            </resource>
            <resource>
                <directory>src/main/resources</directory>
            </resource>
        </resources>
        <testResources>
            <testResource>
                <directory>src/test/resources</directory>
            </testResource>
        </testResources>

    </build>
</project><|MERGE_RESOLUTION|>--- conflicted
+++ resolved
@@ -143,40 +143,6 @@
             <artifactId>logback-classic</artifactId>
             <version>1.1.3</version>
         </dependency>
-<<<<<<< HEAD
-        <dependency>
-            <groupId>org.fusesource.jansi</groupId>
-            <artifactId>jansi</artifactId>
-            <version>1.11</version>
-        </dependency>
-        <dependency>
-            <groupId>com.google.code.gson</groupId>
-            <artifactId>gson</artifactId>
-            <version>2.8.0</version>
-        </dependency>
-        <dependency>
-            <groupId>org.javassist</groupId>
-            <artifactId>javassist</artifactId>
-            <version>3.20.0-GA</version>
-        </dependency>
-        <dependency>
-            <groupId>net.bytebuddy</groupId>
-            <artifactId>byte-buddy</artifactId>
-            <version>1.4.24</version>
-        </dependency>
-        <dependency>
-            <groupId>net.bytebuddy</groupId>
-            <artifactId>byte-buddy-agent</artifactId>
-            <version>1.4.24</version>
-        </dependency>
-        <dependency>
-            <groupId>com.esotericsoftware</groupId>
-            <artifactId>kryo</artifactId>
-            <version>3.0.3</version>
-        </dependency>
-=======
-
->>>>>>> 8cb9464b
         <dependency>
             <groupId>org.codehaus.mojo</groupId>
             <artifactId>findbugs-maven-plugin</artifactId>
